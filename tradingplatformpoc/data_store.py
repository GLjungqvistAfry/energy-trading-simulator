--- conflicted
+++ resolved
@@ -33,16 +33,10 @@
     tornet_pv_prod: pd.Series
     coop_pv_prod: pd.Series  # Rooftop PV production
 
-<<<<<<< HEAD
-    def __init__(self, config_data, external_price_csv_path='../data/nordpool_area_grid_el_price.csv',
-                 energy_data_csv_path='../data/full_mock_energy_data.csv',
-                 irradiation_csv_path='../data/varberg_irradiation_W_m2_h.csv', ):
-=======
     def __init__(self, config_data,
                  external_price_csv_path=resource_filename("tradingplatformpoc.data", "nordpool_area_grid_el_price.csv"),
                  energy_data_csv_path=resource_filename("tradingplatformpoc.data", "full_mock_energy_data.csv"),
                  irradiation_csv_path=resource_filename("tradingplatformpoc.data", "varberg_irradiation_W_m2_h.csv")):
->>>>>>> 74d1ab06
         self.pv_efficiency = config_data["PVEfficiency"]
         self.store_pv_area = config_data["StorePVArea"]
         self.park_pv_area = config_data["ParkPVArea"]
