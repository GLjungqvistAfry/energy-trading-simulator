--- conflicted
+++ resolved
@@ -97,20 +97,11 @@
                                                          booster_heatpump_max_power=booster_max_power,
                                                          booster_heatpump_max_heat=booster_max_heat,
                                                          build_area=gross_floor_area,
-<<<<<<< HEAD
                                                          SOCTES0=[area_info['BatteryEndChargeLevel']] * n_agents,  # TODO ?
                                                          TTES0=[60.0] * n_agents,  # TODO ?
-                                                         thermalstorage_capacity=[10000.0] * n_agents,  # TODO
                                                          thermalstorage_max_temp=[65] * n_agents,  # TODO
                                                          thermalstorage_min_temp=[45] * n_agents,  # TODO
                                                          thermalstorage_volume=acc_tank_volumes,  # TODO
-=======
-                                                         SOCTES0=[1.0] * n_agents,  # TODO
-                                                         TTES0=[1.0] * n_agents,  # TODO
-                                                         thermalstorage_max_temp=[1.0] * n_agents,  # TODO
-                                                         thermalstorage_min_temp=[1.0] * n_agents,  # TODO
-                                                         thermalstorage_volume=[1.0] * n_agents,  # TODO
->>>>>>> b67236fa
                                                          elec_consumption=elec_demand_df,
                                                          hot_water_heatdem=high_heat_demand_df,
                                                          space_heating_heatdem=low_heat_demand_df,
