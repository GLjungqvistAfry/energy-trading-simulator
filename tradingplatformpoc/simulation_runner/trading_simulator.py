--- conflicted
+++ resolved
@@ -12,12 +12,8 @@
 from tradingplatformpoc.agent.iagent import IAgent
 from tradingplatformpoc.agent.pv_agent import PVAgent
 from tradingplatformpoc.agent.storage_agent import StorageAgent
-<<<<<<< HEAD
-from tradingplatformpoc.data_store import DataStore
+from tradingplatformpoc.data.preproccessing import read_energy_data, read_irradiation_data, read_nordpool_data
 from tradingplatformpoc.database import bulk_insert
-=======
-from tradingplatformpoc.data.preproccessing import read_energy_data, read_irradiation_data, read_nordpool_data
->>>>>>> ffc6ac69
 from tradingplatformpoc.digitaltwin.static_digital_twin import StaticDigitalTwin
 from tradingplatformpoc.digitaltwin.storage_digital_twin import StorageDigitalTwin
 from tradingplatformpoc.generate_data.mock_data_generation_functions import get_elec_cons_key, \
@@ -57,7 +53,6 @@
         self.config_data: Dict[str, Any] = read_config(config_id)
         self.mock_datas_pickle_path = mock_datas_pickle_path
 
-<<<<<<< HEAD
     def __call__(self, progress_bar: Union[st.progress, None] = None,
                  progress_text: Union[st.info, None] = None) -> Optional[SimulationResults]:
         if (self.job_id is not None) and (self.config_data is not None):
@@ -83,19 +78,6 @@
         self.config_data = self.config_data
         self.mock_datas_pickle_path = self.mock_datas_pickle_path
 
-        # Initialize data store
-        self.data_store_entity = DataStore.from_csv_files(config_area_info=self.config_data["AreaInfo"])
-
-        # Specify path for CSV files from which to take some mock data (currently only for grocery store)
-        self.energy_data_csv_path = resource_filename("tradingplatformpoc.data", "full_mock_energy_data.csv")
-
-        self.buildings_mock_data: pd.DataFrame = get_generated_mock_data(self.config_data, self.mock_datas_pickle_path)
-
-        self.trading_periods = pd.DatetimeIndex(get_intersection(self.buildings_mock_data.index.tolist(),
-                                                self.data_store_entity.get_nordpool_data_datetimes()))
-=======
-        # Read data form files
-        # TODO: To be changed
         external_price_data = read_nordpool_data()
         self.heat_pricing: HeatingPrice = HeatingPrice(
             heating_wholesale_price_fraction=self.config_data['AreaInfo']['ExternalHeatingWholesalePriceFraction'],
@@ -109,10 +91,8 @@
             nordpool_data=external_price_data)
 
         self.buildings_mock_data: pd.DataFrame = get_generated_mock_data(self.config_data, self.mock_datas_pickle_path)
-
-        self.trading_periods = get_intersection(self.buildings_mock_data.index.tolist(),
-                                                self.electricity_pricing.get_external_price_data_datetimes())
->>>>>>> ffc6ac69
+        self.trading_periods = pd.DatetimeIndex(get_intersection(self.buildings_mock_data.index.tolist(),
+                                                self.electricity_pricing.get_external_price_data_datetimes()))
 
         self.clearing_prices_historical: Dict[datetime.datetime, Dict[Resource, float]] = {}
         self.storage_levels_dict: Dict[str, Dict[datetime.datetime, float]] = {}
@@ -213,7 +193,6 @@
             self.progress_text.info("Generating data...")
 
         # Main loop
-<<<<<<< HEAD
         for year, month in pd.unique(self.trading_periods.map(lambda x: (x.year, x.month_name()))):
             info_string = "Simulations entering {}".format(month)
             logger.info(info_string)
@@ -241,7 +220,7 @@
                 bids_flat: List[GrossBid] = flatten_collection(bids)
 
                 # Add in tax and grid fee for SELL bids (for electricity, heating is not taxed)
-                net_bids = net_bids_from_gross_bids(bids_flat, self.data_store_entity)
+                net_bids = net_bids_from_gross_bids(bids_flat, self.electricity_pricing)
 
                 # Resolve bids
                 clearing_prices, bids_with_acceptance_status = market_solver.resolve_bids(period, net_bids)
@@ -273,14 +252,12 @@
                 all_trades_dict_month[period] = all_trades_for_period
 
                 external_heating_sell_quantity = get_quantity_heating_sold_by_external_grid(external_trades)
-                self.data_store_entity.add_external_heating_sell(period, external_heating_sell_quantity)
-
-                wholesale_price_elec = self.data_store_entity.get_exact_wholesale_price(period, Resource.ELECTRICITY)
-                retail_price_elec = self.data_store_entity.get_exact_retail_price(period, Resource.ELECTRICITY,
-                                                                                  include_tax=True)
+                self.heat_pricing.add_external_heating_sell(period, external_heating_sell_quantity)
+
+                wholesale_price_elec = self.electricity_pricing.get_exact_wholesale_price(period)
+                retail_price_elec = self.electricity_pricing.get_exact_retail_price(period, include_tax=True)
                 wholesale_prices = {Resource.ELECTRICITY: wholesale_price_elec,
-                                    Resource.HEATING: self.data_store_entity
-                                    .get_estimated_wholesale_price(period, Resource.HEATING)}
+                                    Resource.HEATING: self.heat_pricing.get_estimated_wholesale_price(period)}
                 extra_costs = balance_manager.calculate_penalty_costs_for_period(bids_with_acceptance_status,
                                                                                  all_trades_for_period,
                                                                                  period,
@@ -296,77 +273,6 @@
             trade_objs = trades_to_db_objects(all_trades_dict_month, self.job_id)
             extra_cost_objs = extra_costs_to_db_objects(all_extra_costs_month, self.job_id)
             bulk_insert(bid_objs + trade_objs + extra_cost_objs)
-=======
-        for period in self.trading_periods:
-            if period.day == period.hour == 1:
-                info_string = "Simulations entering {:%B}".format(period)
-                logger.info(info_string)
-                self.progress.increase(FRACTION_OF_CALC_TIME_FOR_1_MONTH_SIMULATED)
-                self.progress.display()
-                if self.progress_text is not None:
-                    self.progress_text.info(info_string + "...")
-
-            # Get all bids
-            bids = [agent.make_bids(period, self.clearing_prices_historical) for agent in self.agents]
-
-            # Flatten bids list
-            bids_flat: List[GrossBid] = flatten_collection(bids)
-
-            # Add in tax and grid fee for SELL bids (for electricity, heating is not taxed)
-            net_bids = net_bids_from_gross_bids(bids_flat, self.electricity_pricing)
-
-            # Resolve bids
-            clearing_prices, bids_with_acceptance_status = market_solver.resolve_bids(period, net_bids)
-            self.clearing_prices_historical[period] = clearing_prices
-
-            self.all_bids_dict[period] = bids_with_acceptance_status
-
-            # Send clearing price back to agents, allow them to "make trades", i.e. decide if they want to buy/sell
-            # energy, from/to either the local market or directly from/to the external grid.
-            # To be clear: These "trades" are for _actual_ amounts, not predicted.
-            # All agents except the external grid agent
-            # makes these, then finally the external grid agent "fills in" the energy
-            # imbalances through "trades" of its own
-            trades_excl_external = []
-            for agent in self.agents:
-                accepted_bids_for_agent = [bid for bid in bids_with_acceptance_status
-                                           if bid.source == agent.guid and bid.accepted_quantity > 0]
-                trades, metadata = agent.make_trades_given_clearing_price(period, clearing_prices,
-                                                                          accepted_bids_for_agent)
-                trades_excl_external.extend(trades)
-                go_through_trades_metadata(metadata, period, agent.guid, self.heat_pump_levels_dict,
-                                           self.storage_levels_dict)
-
-            trades_excl_external = [i for i in trades_excl_external if i]  # filter out None
-            external_trades = flatten_collection([ga.calculate_external_trades(trades_excl_external, clearing_prices)
-                                                 for ga in self.grid_agents])
-            all_trades_for_period = trades_excl_external + external_trades
-            self.all_trades_dict[period] = all_trades_for_period
-
-            # Sum up grid fees paid
-            grid_fees_paid_period = sum([trade.get_total_grid_fee_paid() for trade in trades_excl_external])
-            self.grid_fees_paid_on_internal_trades = self.grid_fees_paid_on_internal_trades + grid_fees_paid_period
-            # Sum up tax paid
-            tax_paid_period = sum([trade.get_total_tax_paid() for trade in all_trades_for_period])
-            self.tax_paid = self.tax_paid + tax_paid_period
-
-            external_heating_sell_quantity = get_quantity_heating_sold_by_external_grid(external_trades)
-            self.heat_pricing.add_external_heating_sell(period, external_heating_sell_quantity)
-
-            wholesale_price_elec = self.electricity_pricing.get_exact_wholesale_price(period)
-            retail_price_elec = self.electricity_pricing.get_exact_retail_price(period, include_tax=True)
-            wholesale_prices = {Resource.ELECTRICITY: wholesale_price_elec,
-                                Resource.HEATING: self.heat_pricing.get_estimated_wholesale_price(period)}
-            extra_costs = balance_manager.calculate_penalty_costs_for_period(bids_with_acceptance_status,
-                                                                             all_trades_for_period,
-                                                                             period,
-                                                                             clearing_prices,
-                                                                             wholesale_prices)
-            self.exact_wholesale_electricity_prices_by_period[period] = wholesale_price_elec
-            self.exact_retail_electricity_prices_by_period[period] = retail_price_elec
-            self.all_extra_costs.extend(extra_costs)
-
->>>>>>> ffc6ac69
         self.progress.increase(FRACTION_OF_CALC_TIME_FOR_1_MONTH_SIMULATED + 0.01)  # Final month
         self.progress.display()
         if self.progress_text is not None:
@@ -437,15 +343,9 @@
                                     heat_pump_levels_dict=self.heat_pump_levels_dict,
                                     config_data=self.config_data,
                                     agents=self.agents,
-<<<<<<< HEAD
-                                    data_store=self.data_store_entity,
+                                    pricing=[self.heat_pricing, self.electricity_pricing],
                                     grid_fees_paid_on_internal_trades=grid_fees_paid_on_internal_trades,
                                     tax_paid=tax_paid,
-=======
-                                    pricing=[self.heat_pricing, self.electricity_pricing],
-                                    grid_fees_paid_on_internal_trades=self.grid_fees_paid_on_internal_trades,
-                                    tax_paid=self.tax_paid,
->>>>>>> ffc6ac69
                                     exact_retail_heating_prices_by_year_and_month=exact_retail_heat_price_by_ym,
                                     exact_wholesale_heating_prices_by_year_and_month=exact_wholesale_heat_price_by_ym,
                                     results_by_agent=results_by_agent
