import logging
from collections import Counter
from contextlib import _GeneratorContextManager
from typing import Any, Callable, Dict, List, Optional

import pandas as pd

from sqlalchemy import select

from sqlmodel import Session, exists

from tradingplatformpoc.app.app_constants import DEFAULT_CONFIG_NAME
from tradingplatformpoc.config.screen_config import param_diff
from tradingplatformpoc.connection import session_scope
from tradingplatformpoc.sql.agent.crud import create_agent_if_not_in_db
from tradingplatformpoc.sql.agent.models import Agent as TableAgent
from tradingplatformpoc.sql.config.models import Config, ConfigCreate
from tradingplatformpoc.sql.job.models import Job

logger = logging.getLogger(__name__)


def create_config_if_not_in_db(config: dict, config_id: str, description: str,
                               session_generator: Callable[[], _GeneratorContextManager[Session]]
                               = session_scope) -> dict:
    # TODO validate ID
    id_exists = check_if_id_in_db(config_id=config_id)
    if id_exists is not None:
        logger.warning('Configuration ID {} already exists in database.'.format(id_exists))
        return {'created': False, 'id': id_exists,
                'message': 'Configuration ID {} already exists in database.'.format(id_exists)}

    agent_name_and_ids = {agent['Name']: create_agent_if_not_in_db(agent) for agent in config['Agents'][:]}

    # Check if matching config exists already
    config_exists_id = check_if_config_in_db(config=config, agent_ids=agent_name_and_ids.values())
    if config_exists_id is None:
        db_config_id = create_config(ConfigCreate(id=config_id,
                                                  description=description,
                                                  agents_spec=agent_name_and_ids,
                                                  area_info=config['AreaInfo'],
                                                  mock_data_constants=config['MockDataConstants']))
        logger.info('Configuration with ID {} created!'.format(db_config_id))
        return {'created': True, 'id': db_config_id, 'message': 'Config created with ID {}'.format(db_config_id)}
    else:
        logger.warning('Configuration already exists in database with ID {}'.format(config_exists_id))
        return {'created': False, 'id': config_exists_id,
                'message': 'Configuration already exists in database with ID {}'.format(config_exists_id)}


def create_config(config: ConfigCreate,
                  session_generator: Callable[[], _GeneratorContextManager[Session]] = session_scope):
    with session_generator() as db:
        config_to_db = Config.from_orm(config)
        db.add(config_to_db)
        db.commit()
        db.refresh(config_to_db)
        return config_to_db.id


def check_if_config_in_db(config: dict, agent_ids: List[str],
                          session_generator: Callable[[], _GeneratorContextManager[Session]] = session_scope):
    with session_generator() as db:
        configs_in_db = db.execute(select(Config)).all()
        for (config_in_db,) in configs_in_db:
            changed_area_info_params, changed_mock_data_params = \
                param_diff({'AreaInfo': config_in_db.area_info,
                            'MockDataConstants': config_in_db.mock_data_constants},
                           {'AreaInfo': config['AreaInfo'],
                            'MockDataConstants': config['MockDataConstants']})
            if (len(changed_area_info_params) == 0) and (len(changed_mock_data_params) == 0):
                diff1 = Counter(config_in_db.agents_spec.values()) - Counter(agent_ids)
                diff2 = Counter(agent_ids) - Counter(config_in_db.agents_spec.values())

                if (len(diff1) == 0) & (len(diff2) == 0):
                    return config_in_db.id
        return None


def read_config(config_id: str,
                session_generator: Callable[[], _GeneratorContextManager[Session]] = session_scope):
    # TODO: Handle config not found
    with session_generator() as db:
        config = db.get(Config, config_id)
        if config is not None:
            res = db.execute(select(TableAgent).where(TableAgent.id.in_(config.agents_spec.values()))).all()
            agents = [{'Name': [name for name, aid in config.agents_spec.items() if aid == agent.id][0],
                       'Type': agent.agent_type, **agent.agent_config} for (agent,) in res]
            return {'Agents': agents, 'AreaInfo': config.area_info,
                    'MockDataConstants': config.mock_data_constants}
        else:
            logger.error('Configuration with ID {} not found.'.format(config_id))
            return None
        

def read_description(config_id: str,
                     session_generator: Callable[[], _GeneratorContextManager[Session]] = session_scope):
    with session_generator() as db:
        res = db.execute(select(Config.description).where(Config.id == config_id)).first()
        return res[0] if res is not None else None


def get_all_config_ids_in_db_without_jobs(session_generator: Callable[[], _GeneratorContextManager[Session]]
                                          = session_scope):
    with session_generator() as db:
        res = db.query(Config.id).filter(~exists().where(Job.config_id == Config.id))
        return [config_id for (config_id,) in res]
    

def get_all_finished_job_config_id_pairs_in_db(session_generator: Callable[[], _GeneratorContextManager[Session]]
                                               = session_scope) -> Dict[str, str]:
    with session_generator() as db:
        res = db.execute(select(Config.id.label('config_id'), Job.id.label('job_id'))
                         .join(Config, Job.config_id == Config.id).where(Job.end_time.is_not(None))).all()
        return {elem.config_id: elem.job_id for elem in res}


def get_all_config_ids_in_db_with_jobs_df(session_generator: Callable[[], _GeneratorContextManager[Session]]
                                          = session_scope):
    with session_generator() as db:
        res = db.execute(select(Job, Config.description).join(Config, Job.config_id == Config.id)).all()
        return pd.DataFrame.from_records([{'Job ID': job.id, 'Config ID': job.config_id, 'Description': desc,
                                           'Start time': job.init_time, 'End time': job.end_time}
                                         for (job, desc) in res])


def get_all_configs_in_db_df(session_generator: Callable[[], _GeneratorContextManager[Session]]
                             = session_scope):
    with session_generator() as db:
        res = db.execute(select(Config)).all()
        return pd.DataFrame.from_records([{'Config ID': config.id, 'Description': config.description}
                                          for (config,) in res])


def get_all_config_ids_in_db(session_generator: Callable[[], _GeneratorContextManager[Session]]
                             = session_scope):
    with session_generator() as db:
        res = db.execute(select(Config.id).outerjoin(Job, Job.config_id == Config.id)).all()
        return [config_id for (config_id,) in res]


def check_if_id_in_db(config_id: str,
                      session_generator: Callable[[], _GeneratorContextManager[Session]]
                      = session_scope):
    with session_generator() as db:
        res = db.execute(select(Config.id).where(Config.id == config_id)).first()
        return res[0] if res is not None else None

 
def get_all_agents_in_config(config_id: str,
                             session_generator: Callable[[], _GeneratorContextManager[Session]]
                             = session_scope):
    with session_generator() as db:
        res = db.execute(select(Config.agents_spec).where(Config.id == config_id)).first()
        return res[0] if res is not None else None


<<<<<<< HEAD
def delete_config(config_id: str,
                  session_generator: Callable[[], _GeneratorContextManager[Session]]
                  = session_scope) -> bool:
    with session_generator() as db:
        config = db.get(Config, config_id)
        if not config:
            logger.error('No config in database with ID {}'.format(config_id))
            return False
        else:
            db.delete(config)
            db.commit()
            logger.info('Configuration with ID {} deleted'.format(config_id))
            return True


def get_job_ids_for_config_id(config_id: str,
                              session_generator: Callable[[], _GeneratorContextManager[Session]]
                              = session_scope) -> List[str]:
    with session_generator() as db:
        res = db.execute(select(Job.id).where(Job.config_id == config_id)).all()
        return [job_id for (job_id,) in res]


def delete_config_if_no_jobs_exist(config_id: str) -> bool:
    if config_id == DEFAULT_CONFIG_NAME:
        return False
    job_ids = get_job_ids_for_config_id(config_id)
    if len(job_ids) == 0:
        return delete_config(config_id)
    else:
        logger.error('Cannot delete configuration with existing runs saved.')
        return False
=======
def get_mock_data_constants(config_id: str,
                            session_generator: Callable[[], _GeneratorContextManager[Session]]
                            = session_scope) -> Optional[Dict[str, Any]]:
    with session_generator() as db:
        res = db.execute(select(Config.mock_data_constants).where(Config.id == config_id)).first()
        return res[0] if res is not None else None
    

def update_description(config_id: str, new_description: str,
                       session_generator: Callable[[], _GeneratorContextManager[Session]]
                       = session_scope):
    with session_generator() as db:
        db.query(Config).filter(Config.id == config_id).update({'description': new_description})


# TODO: Add function to delete config
>>>>>>> 19eca066
<|MERGE_RESOLUTION|>--- conflicted
+++ resolved
@@ -155,7 +155,6 @@
         return res[0] if res is not None else None
 
 
-<<<<<<< HEAD
 def delete_config(config_id: str,
                   session_generator: Callable[[], _GeneratorContextManager[Session]]
                   = session_scope) -> bool:
@@ -188,7 +187,8 @@
     else:
         logger.error('Cannot delete configuration with existing runs saved.')
         return False
-=======
+
+
 def get_mock_data_constants(config_id: str,
                             session_generator: Callable[[], _GeneratorContextManager[Session]]
                             = session_scope) -> Optional[Dict[str, Any]]:
@@ -201,8 +201,4 @@
                        session_generator: Callable[[], _GeneratorContextManager[Session]]
                        = session_scope):
     with session_generator() as db:
-        db.query(Config).filter(Config.id == config_id).update({'description': new_description})
-
-
-# TODO: Add function to delete config
->>>>>>> 19eca066
+        db.query(Config).filter(Config.id == config_id).update({'description': new_description})