--- conflicted
+++ resolved
@@ -154,20 +154,19 @@
         return res[0] if res is not None else None
 
 
-<<<<<<< HEAD
 def get_mock_data_constants(config_id: str,
                             session_generator: Callable[[], _GeneratorContextManager[Session]]
                             = session_scope) -> Optional[Dict[str, Any]]:
     with session_generator() as db:
         res = db.execute(select(Config.mock_data_constants).where(Config.id == config_id)).first()
         return res[0] if res is not None else None
-=======
+    
+
 def update_description(config_id: str, new_description: str,
                        session_generator: Callable[[], _GeneratorContextManager[Session]]
                        = session_scope):
     with session_generator() as db:
         db.query(Config).filter(Config.id == config_id).update({'description': new_description})
->>>>>>> 78786022
 
 
 # TODO: Add function to delete config