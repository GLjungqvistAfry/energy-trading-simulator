--- conflicted
+++ resolved
@@ -49,13 +49,9 @@
         self.if_higher_than_this_percentile_then_sell = sell_price_percentile
         self.need_at_least_n_hours = int(self.go_back_n_hours / 2)
 
-<<<<<<< HEAD
-    def make_bids(self, period: datetime.datetime, clearing_prices_dict: Union[dict, None]):
-        bids = []
-=======
     def make_bids(self, period: datetime.datetime, clearing_prices_historical: Union[Dict[datetime.datetime, Dict[
             Resource, float]], None]):
->>>>>>> 0ddd4692
+        bids = []
 
         if clearing_prices_historical is not None:
             clearing_prices_for_resource = self.get_clearing_prices_for_resource(dict(clearing_prices_historical))
@@ -73,32 +69,20 @@
                                "only provided with {} hours.".
                                format(self.guid, self.need_at_least_n_hours, len(prices_last_n_hours)))
 
-<<<<<<< HEAD
         buy_quantity = self.calculate_buy_quantity()
         if buy_quantity >= LOWEST_BID_QUANTITY:
             bids.append(self.construct_bid(action=Action.BUY,
                                            quantity=buy_quantity,
                                            price=self.calculate_buy_price(prices_last_n_hours),
-                                           resource=Resource.ELECTRICITY))
+                                           resource=self.resource))
 
         sell_quantity = self.calculate_sell_quantity()
         if sell_quantity >= LOWEST_BID_QUANTITY:
             bids.append(self.construct_bid(action=Action.SELL,
                                            quantity=sell_quantity,
                                            price=self.calculate_sell_price(prices_last_n_hours),
-                                           resource=Resource.ELECTRICITY))
+                                           resource=self.resource))
         return bids
-=======
-        buy_bid = self.construct_bid(action=Action.BUY,
-                                     quantity=self.calculate_buy_quantity(),
-                                     price=self.calculate_buy_price(prices_last_n_hours),
-                                     resource=self.resource)
-        sell_bid = self.construct_bid(action=Action.SELL,
-                                      quantity=self.calculate_sell_quantity(),
-                                      price=self.calculate_sell_price(prices_last_n_hours),
-                                      resource=self.resource)
-        return [buy_bid, sell_bid]
->>>>>>> 0ddd4692
 
     def get_clearing_prices_for_resource(self, clearing_prices_hist: Dict[datetime.datetime, Dict[Resource, float]]) \
             -> Dict[datetime.datetime, float]:
