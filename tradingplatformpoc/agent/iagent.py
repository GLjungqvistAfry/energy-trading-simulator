import datetime
from abc import ABC, abstractmethod
from typing import Any, Dict, List, Tuple, Union

import numpy as np


from ..market.bid import Action, GrossBid, NetBidWithAcceptanceStatus, Resource
from ..market.trade import Market, Trade, TradeMetadataKey


class IAgent(ABC):
    """Interface for agents to implement"""

    guid: str

    def __init__(self, guid: str):
        self.guid = guid

    @abstractmethod
    def make_bids(self, period: datetime.datetime, clearing_prices_historical: Union[Dict[datetime.datetime, Dict[
            Resource, float]], None]) -> List[GrossBid]:
        # Make a bid for produced or needed energy for next time step
        pass

    @abstractmethod
    def make_prognosis(self, period: datetime.datetime, resource: Resource) -> float:
        # Make resource prognosis for the trading horizon, and the specified resource
        pass

    @abstractmethod
    def get_actual_usage(self, period: datetime.datetime, resource: Resource) -> float:
        # Return actual usage/supply for the trading horizon, and the specified resource
        # If negative, it means the agent was a net-producer for the trading period
        pass

    @abstractmethod
    def make_trades_given_clearing_price(self, period: datetime.datetime, clearing_prices: Dict[Resource, float],
                                         accepted_bids_for_agent: List[NetBidWithAcceptanceStatus]) -> \
            Tuple[List[Trade], Dict[TradeMetadataKey, Any]]:
        """
        Once market solver has decided a clearing price for each resource, it will send them to the agents with this
        method.
        @return: A tuple: 1. Some trades - but not more than 1 per resource. 2. Metadata
        """
        pass

    def construct_elec_bid(self, period: datetime.datetime, action: Action, quantity: float, price: float) -> GrossBid:
        return GrossBid(period, action, Resource.ELECTRICITY, quantity, price, self.guid, False)

    def construct_sell_heat_bid(self, period: datetime.datetime, quantity: float, price: float,
                                heat_transfer_loss_per_side: float) -> GrossBid:
        # Heat transfer loss added
        quantity_after_loss = quantity * (1 - heat_transfer_loss_per_side)
        return GrossBid(period, Action.SELL, Resource.HEATING, quantity_after_loss, price, self.guid, False)

    def construct_buy_heat_bid(self, period: datetime.datetime, quantity_needed: float, price: float,
                               heat_transfer_loss_per_side: float) -> GrossBid:
        # The heat transfer loss needs to be accounted for
        quantity_to_buy = quantity_needed / (1 - heat_transfer_loss_per_side)
        return GrossBid(period, Action.BUY, Resource.HEATING, quantity_to_buy, price, self.guid, False)
<<<<<<< HEAD

    def construct_elec_trade(self, action: Action, quantity: float, price: float, market: Market,
                             period: datetime.datetime, tax_paid: float = 0.0, grid_fee_paid: float = 0.0) -> Trade:
        return Trade(action, Resource.ELECTRICITY, quantity, price, self.guid, False, market, period, tax_paid=tax_paid,
=======
    
    def construct_elec_trade(self, period: datetime.datetime, action: Action, quantity: float, price: float,
                             market: Market, tax_paid: float = 0.0, grid_fee_paid: float = 0.0) -> Trade:
        return Trade(period=period, action=action, resource=Resource.ELECTRICITY, quantity=quantity, price=price,
                     source=self.guid, by_external=False, market=market, tax_paid=tax_paid,
>>>>>>> 50f2fbdf
                     grid_fee_paid=grid_fee_paid)

    def construct_sell_heat_trade(self, period: datetime.datetime, quantity: float, price: float, market: Market,
                                  heat_transfer_loss_per_side: float) -> Trade:
        # Heat transfer loss added
        quantity_after_loss = quantity * (1 - heat_transfer_loss_per_side)
        return Trade(period=period, action=Action.SELL, resource=Resource.HEATING, quantity=quantity_after_loss,
                     price=price, source=self.guid, by_external=False, market=market,
                     loss=heat_transfer_loss_per_side)

    def construct_buy_heat_trade(self, period: datetime.datetime, quantity_needed: float, price: float,
                                 market: Market, heat_transfer_loss_per_side: float) -> Trade:
        # The heat transfer loss needs to be accounted for
        quantity_to_buy = quantity_needed / (1 - heat_transfer_loss_per_side)
        return Trade(period=period, action=Action.BUY, resource=Resource.HEATING, quantity=quantity_to_buy,
                     price=price, source=self.guid, by_external=False, market=market,
                     loss=heat_transfer_loss_per_side)


def get_price_and_market_to_use_when_buying(clearing_price: float, retail_price: float):
    if clearing_price != np.nan and clearing_price <= retail_price:
        return clearing_price, Market.LOCAL
    else:
        return retail_price, Market.EXTERNAL


def get_price_and_market_to_use_when_selling(clearing_price: float, wholesale_price: float):
    if clearing_price != np.nan and clearing_price >= wholesale_price:
        return clearing_price, Market.LOCAL
    else:
        return wholesale_price, Market.EXTERNAL<|MERGE_RESOLUTION|>--- conflicted
+++ resolved
@@ -59,18 +59,11 @@
         # The heat transfer loss needs to be accounted for
         quantity_to_buy = quantity_needed / (1 - heat_transfer_loss_per_side)
         return GrossBid(period, Action.BUY, Resource.HEATING, quantity_to_buy, price, self.guid, False)
-<<<<<<< HEAD
-
-    def construct_elec_trade(self, action: Action, quantity: float, price: float, market: Market,
-                             period: datetime.datetime, tax_paid: float = 0.0, grid_fee_paid: float = 0.0) -> Trade:
-        return Trade(action, Resource.ELECTRICITY, quantity, price, self.guid, False, market, period, tax_paid=tax_paid,
-=======
     
     def construct_elec_trade(self, period: datetime.datetime, action: Action, quantity: float, price: float,
                              market: Market, tax_paid: float = 0.0, grid_fee_paid: float = 0.0) -> Trade:
         return Trade(period=period, action=action, resource=Resource.ELECTRICITY, quantity=quantity, price=price,
                      source=self.guid, by_external=False, market=market, tax_paid=tax_paid,
->>>>>>> 50f2fbdf
                      grid_fee_paid=grid_fee_paid)
 
     def construct_sell_heat_trade(self, period: datetime.datetime, quantity: float, price: float, market: Market,
