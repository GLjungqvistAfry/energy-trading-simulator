--- conflicted
+++ resolved
@@ -146,19 +146,17 @@
         "default": 0.1,
         "help": "A number specifying the charge level for batteries and accumulator tanks at the end of each trading horizon. If this is 0, all such storages will be completely discharged at the end of each trading horizon. If it is 1, they will be fully charged. If running a 24 hour trading horizon, starting at midnight, one probably wants to keep this low, since electricity is often cheap 00:00-05:00 or so."
     },
-<<<<<<< HEAD
+    "ElectricityPriceYear": {
+        "display": "Electricity prices for year",
+        "options":[2019, 2022, 2023],
+        "default": 2023,
+        "help": "Simulations are carried out using heating consumption data and temperature data collected during 2019. Thus, one might want to use electricity price data from the same period, since there is a correlation between temperature and electricity price. Later years have seen drastic changes to the electricity market though, therefore the option is available to use electricity prices for some later years as well."
+    },
     "AllowDistrictHeating": {
         "display": "Allow district heating",
         "default": true,
         "help": "If the possibility to buy district heating should be included in simulation.",
         "disabled": true
-=======
-    "ElectricityPriceYear": {
-        "display": "Electricity prices for year",
-        "options":[2019, 2022, 2023],
-        "default": 2023,
-        "help": "Simulations are carried out using heating consumption data and temperature data collected during 2019. Thus, one might want to use electricity price data from the same period, since there is a correlation between temperature and electricity price. Later years have seen drastic changes to the electricity market though, therefore the option is available to use electricity prices for some later years as well."
->>>>>>> 16f135d5
     },
     "ElectricityTaxInternal": {
         "display": "Electricity tax (internal):",
