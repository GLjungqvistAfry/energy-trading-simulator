--- conflicted
+++ resolved
@@ -1,8 +1,5 @@
 import datetime
-<<<<<<< HEAD
 import pickle
-=======
->>>>>>> 7d5015e1
 from enum import Enum
 from typing import Any, Dict, Iterable, List, Optional, Union
 
@@ -630,11 +627,7 @@
 
     download_df_as_csv_button(df, file_name, include_index=True)
     
-<<<<<<< HEAD
 
 @st.cache_data()
 def load_results(uploaded_results_file):
-    st.session_state.simulation_results = pickle.load(uploaded_results_file)
-=======
-    
->>>>>>> 7d5015e1
+    st.session_state.simulation_results = pickle.load(uploaded_results_file)