import json
import logging
from time import sleep

from st_pages import add_indentation, show_pages_from_config

import streamlit as st

from tradingplatformpoc.app import app_constants, footer
from tradingplatformpoc.app.app_functions import cleanup_config_description, cleanup_config_name, \
    config_naming_is_valid, set_max_width, update_multiselect_style
from tradingplatformpoc.app.app_inputs import add_battery_agent, add_building_agent, add_grocery_store_agent, \
    add_params_to_form, add_pv_agent, agent_inputs, duplicate_agent, remove_agent, remove_all_building_agents
from tradingplatformpoc.config.access_config import fill_agents_with_defaults, fill_with_default_params, \
    read_param_specs
from tradingplatformpoc.config.screen_config import compare_pv_efficiency, config_data_json_screening, \
    display_diff_in_config
<<<<<<< HEAD
from tradingplatformpoc.sql.config.crud import create_config_if_not_in_db, delete_config_if_no_jobs_exist, \
    get_all_config_ids_in_db, read_description
=======
from tradingplatformpoc.sql.config.crud import create_config_if_not_in_db, get_all_config_ids_in_db, \
    get_all_configs_in_db_df, read_description, update_description
>>>>>>> 19eca066
from tradingplatformpoc.sql.config.crud import read_config

logger = logging.getLogger(__name__)

show_pages_from_config("tradingplatformpoc/app/pages_config/pages.toml")
add_indentation()

set_max_width('1000px')  # This tab looks a bit daft when it is too wide, so limiting it here.


options = ['...input parameters through UI.', '...upload configuration file.']
option_choosen = st.sidebar.selectbox('I want to...', options)

st.markdown('On this page you can create new scenario configurations to run simulations for. '
            'Start by selecting a configuration to compare against. '
            'If you click on the *set*-button below, then the *current* configuration is changed to '
            'the choosen existing configuration. '
            'This existing configuration can then be customized by changing parameters in the '
            'forms under **Create new configuration**.')

st.divider()

config_ids = get_all_config_ids_in_db()
choosen_config_id = st.selectbox('Choose an existing configuration.', config_ids)

if len(config_ids) > 0:
    with st.expander('Choosen existing configuration :blue[{}]'.format(choosen_config_id)):
        st.write('**Configuration description**: ', read_description(choosen_config_id))
        st.markdown("##")
        # Button to export config to a JSON file
        st.download_button(label="Export *" + choosen_config_id + "* config to JSON",
                           data=json.dumps(read_config(choosen_config_id)),
                           file_name="trading-platform-poc-config-" + choosen_config_id + ".json",
                           mime="text/json", help="Click button below to download the " + choosen_config_id
                           + " configuration to a JSON-file.")
        st.markdown("#")
        st.json(read_config(choosen_config_id), expanded=True)

reset_config_button = st.button(label="SET CONFIGURATION TO **{}**".format(choosen_config_id),
                                help="Click here to DELETE custom configuration and reset configuration to "
                                "choosen base configuration", type='primary',
                                disabled=(option_choosen == options[1]))

if ('config_data' not in st.session_state.keys()) or (reset_config_button):
    reset_config_button = False
    st.session_state.config_data = read_config(choosen_config_id)


st.divider()

st.caption("Button for deleting configuration {} from storage. Caution! This affects ALL USERS. "
           "Won't allow deletion if saved jobs exist. "
           "Jobs can be deleted on the *Run simulation*-page.".format(choosen_config_id))

delete_config_button = st.button(label="DELETE CONFIGURATION **{}**".format(choosen_config_id),
                                 help="Click here to DELETE the existing configuration. "
                                 "Only configurations with no saved jobs can be deleted.", type='secondary',
                                 disabled=(option_choosen == options[1]))
if delete_config_button:
    delete_config_button = False
    deleted = delete_config_if_no_jobs_exist(choosen_config_id)
    if deleted:
        st.success('Configuration deleted!')
    else:
        st.error('Could not delete configuration.')
    sleep(5)
    st.experimental_rerun()

st.markdown('---')
st.markdown("**Create new configuration**")

config_container = st.container()

st.markdown('#')

comp_pveff = compare_pv_efficiency(st.session_state.config_data)
if comp_pveff is not None:
    st.info(comp_pveff)
# TODO: Button for setting all PVEfficiency params to same value
# TODO: Same for Heatpump COP

if option_choosen == options[0]:
    with st.expander("General parameters"):
        st.markdown('Change parameter values by filling out the following forms. **Save** '
                    'changes by clicking on respective save button. Changes can be '
                    'verified against the configuration under the '
                    '*Current configuration in JSON format*-expander.')

        area_info_tab, mock_data_constants_tab = st.tabs(["General area parameters",
                                                          "Data simulation parameters for digital twin"])

        with area_info_tab:
            # st.markdown("**General area parameters:**")  # ---------------
            area_form = st.form(key="AreaInfoForm")
            add_params_to_form(area_form, read_param_specs(['AreaInfo']), 'AreaInfo')
            _dummy1 = area_form.number_input(
                'CO2 penalization rate:', value=0.0, help=app_constants.CO2_PEN_RATE_HELP_TEXT, disabled=True)
            submit_area_form = area_form.form_submit_button("Save area info")
            if submit_area_form:
                submit_area_form = False

        with mock_data_constants_tab:
            # st.markdown("**Data simulation parameters for digital twin:**")  # ---------------
            mdc_form = st.form(key="MockDataConstantsForm")
            add_params_to_form(mdc_form, read_param_specs(['MockDataConstants']), 'MockDataConstants')
            submit_mdc_form = mdc_form.form_submit_button("Save mock data generation constants")
            if submit_mdc_form:
                submit_mdc_form = False

    # ------------------- Start agents -------------------
    with st.expander("Agents"):
        modify_agents_tab, add_agents_tab, delete_agents_tab = st.tabs(["Modify existing agents",
                                                                        "Add new agents",
                                                                        "Delete agents"])
        current_agents = st.session_state.config_data['Agents'][:]
        with modify_agents_tab:
            st.markdown('To change agent parameters, first select the agent name from the drop down list, '
                        'then fill out the following form. **Save** changes by clicking on the save button '
                        'at the bottom. Changes can be verified against the configuration under the '
                        '*Current configuration in JSON format*-expander.')
            current_agent_names = [agent['Name'] for agent in current_agents]
            choosen_agent_name = st.selectbox('Choose an agent to modify:', current_agent_names)
            choosen_agent_ind = current_agent_names.index(choosen_agent_name)
            agent = current_agents[choosen_agent_ind]
            agent_inputs(agent)

            # Additional buttons
            col1, col2 = st.columns(2)
            with col1:
                st.button(label=':red[Remove agent]', key='RemoveButton' + agent['Name'],
                          on_click=remove_agent, args=(agent,),
                          use_container_width=True)
            with col2:
                st.button(label='Duplicate agent', key='DuplicateButton' + agent['Name'],
                          on_click=duplicate_agent, args=(agent,),
                          use_container_width=True)

        with add_agents_tab:
            st.markdown('Select the type of the agent to add '
                        'from the drop down list, and modify the pre-selected parameter values. '
                        'Click on **Save** to create agent.')
            agent_type_options = ['BuildingAgent', 'GroceryStoreAgent', 'BatteryAgent', 'PVAgent']
            choosen_agent_type = st.selectbox('Add new agent of type:', options=agent_type_options)
            if choosen_agent_type == 'BuildingAgent':
                add_building_agent()
            elif choosen_agent_type == 'GroceryStoreAgent':
                add_grocery_store_agent()
            elif choosen_agent_type == 'BatteryAgent':
                add_battery_agent()
            elif choosen_agent_type == 'PVAgent':
                add_pv_agent()
            if 'agents_added' in st.session_state.keys() and st.session_state.agents_added:
                st.success("Last new agent added: '" + current_agents[-1]["Name"] + "'")
        with delete_agents_tab:
            st.markdown('To delete agents, select them by name from the drop down list and click on **Delete agents**.')
            delete_agents_form = st.form(key="DeleteAgentsForm")
            current_agents_possible_to_delete = {agent['Name']: agent for agent
                                                 in current_agents if agent['Type'] != 'GridAgent'}
            if len(current_agents_possible_to_delete) > 0:
                update_multiselect_style()
                agent_names_to_delete = delete_agents_form.multiselect("Agents to delete:",
                                                                       current_agents_possible_to_delete.keys(),
                                                                       default=current_agents_possible_to_delete.keys())
                submit_delete_agent = delete_agents_form.form_submit_button(':red[Delete agents]')
                if submit_delete_agent:
                    submit_delete_agent = False
                    for agent in [current_agents_possible_to_delete[name] for name in agent_names_to_delete]:
                        remove_agent(agent)
                    st.experimental_rerun()
            else:
                st.markdown('No agents availible to delete.')

            st.button(":red[Remove all BuildingAgents]", on_click=remove_all_building_agents, use_container_width=True)

        # --------------------- End config specification for dummies ------------------------

if option_choosen == options[1]:
    uploaded_file = st.file_uploader(label="Upload configuration", type="json",
                                     help="Expand the sections below for information on how the configuration file "
                                          "should look")
    # Want to ensure that if a user uploads a file, moves to another tab in the UI, and then back here, the file
    # hasn't disappeared
    if uploaded_file is not None:
        st.session_state.uploaded_file = uploaded_file
        logger.info("Reading uploaded config file")
        uploaded_config = json.load(uploaded_file)
        try:
            check_message = config_data_json_screening(uploaded_config)
            if check_message is not None:
                st.error(check_message)
                st.error("Configuration from file not accepted.")
                raise ValueError("Bad parameters in config json.")
        except ValueError:
            st.stop()
        uploaded_config = fill_with_default_params(uploaded_config)
        uploaded_config = fill_agents_with_defaults(uploaded_config)
        st.info("Using configuration from uploaded file.")

with config_container:
    coljson, coltext = st.columns([2, 1])
    with coljson:
        with st.expander('Current configuration'):
            # Button to export config to a JSON file
            st.download_button(label="Export *current* config to JSON", data=json.dumps(st.session_state.config_data),
                               file_name="trading-platform-poc-config-current.json",
                               mime="text/json", help="Click button below to download the current experiment "
                               "configuration to a JSON-file, which you can later "
                               "upload to re-use this configuration without having to do over "
                               "any changes you have made so far.")
            st.markdown("#")
            st.json(st.session_state.config_data, expanded=True)
    with coltext:
        with st.expander('Configuration changes from default'):
            str_to_disp = display_diff_in_config(read_config(choosen_config_id), st.session_state.config_data)
            if len(str_to_disp) > 1:
                for s in str_to_disp:
                    st.markdown(s)

config_form = st.form(key='Save config')
config_name = config_form.text_input('Name', '', max_chars=app_constants.CONFIG_ID_MAX_LENGTH,
                                     help="Name should consist only of letters, and it can not be empty.")
description = config_form.text_input('Description', '', max_chars=app_constants.CONFIG_DESCRIPTION_MAX_LENGTH)
config_submit = config_form.form_submit_button('SAVE CONFIGURATION', type='primary')
if config_submit:
    config_submit = False
    if not config_naming_is_valid(config_name):
        st.error("Provide a valid name!")
    elif not config_naming_is_valid(description):
        st.error("Provide a valid description!")
    else:
        config_name = cleanup_config_name(config_name)
        description = cleanup_config_description(description)
        config_created = create_config_if_not_in_db(st.session_state.config_data, config_name, description)
        if config_created['created']:
            st.success(config_created['message'])
        else:
            st.warning(config_created['message'])
<<<<<<< HEAD
    sleep(10)
    st.experimental_rerun()
=======

st.divider()

with st.expander('Edit descriptions'):
    st.caption("Here you can edit the descriptions of existing configurations. "
               "Change the contents of the description fields and click on the button below to save changes.")
    all_configs_df = get_all_configs_in_db_df()
    if not all_configs_df.empty:
        all_configs_df = all_configs_df.set_index('Config ID')
        edit_configs_form = st.form(key='Edit configs form')
        edited_df = edit_configs_form.data_editor(
            all_configs_df,
            # use_container_width=True,  # Caused shaking before
            key='edit_df',
            column_config={
                "Edit": st.column_config.TextColumn(
                    help="Edit description.",
                )
            },
            hide_index=False,
            disabled=['Config ID']
        )
        edit_configs_submit = edit_configs_form.form_submit_button('**EDIT DESCRIPTIONS**',
                                                                   help='')
        if edit_configs_submit:
            edit_configs_submit = False
            for i, row in edited_df.iterrows():
                if row['Description'] != all_configs_df.loc[i, 'Description']:
                    if config_naming_is_valid(row['Description']):
                        update_description(i, cleanup_config_description(row['Description']))
                    else:
                        st.error("Provide a valid description!")
>>>>>>> 19eca066

st.write(footer.html, unsafe_allow_html=True)<|MERGE_RESOLUTION|>--- conflicted
+++ resolved
@@ -15,13 +15,8 @@
     read_param_specs
 from tradingplatformpoc.config.screen_config import compare_pv_efficiency, config_data_json_screening, \
     display_diff_in_config
-<<<<<<< HEAD
 from tradingplatformpoc.sql.config.crud import create_config_if_not_in_db, delete_config_if_no_jobs_exist, \
-    get_all_config_ids_in_db, read_description
-=======
-from tradingplatformpoc.sql.config.crud import create_config_if_not_in_db, get_all_config_ids_in_db, \
-    get_all_configs_in_db_df, read_description, update_description
->>>>>>> 19eca066
+    get_all_config_ids_in_db, get_all_configs_in_db_df, read_description, update_description
 from tradingplatformpoc.sql.config.crud import read_config
 
 logger = logging.getLogger(__name__)
@@ -259,10 +254,8 @@
             st.success(config_created['message'])
         else:
             st.warning(config_created['message'])
-<<<<<<< HEAD
     sleep(10)
     st.experimental_rerun()
-=======
 
 st.divider()
 
@@ -295,6 +288,5 @@
                         update_description(i, cleanup_config_description(row['Description']))
                     else:
                         st.error("Provide a valid description!")
->>>>>>> 19eca066
 
 st.write(footer.html, unsafe_allow_html=True)