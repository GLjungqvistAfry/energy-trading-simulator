from st_pages import add_indentation, show_pages_from_config

import streamlit as st

from tradingplatformpoc.app import footer
from tradingplatformpoc.app.app_charts import construct_building_with_heat_pump_chart, \
    construct_static_digital_twin_chart, construct_storage_level_chart, \
    construct_traded_amount_by_agent_chart
from tradingplatformpoc.app.app_data_display import \
    get_savings_vs_only_external_buy, get_total_profit_net, \
    reconstruct_building_digital_twin, reconstruct_pv_digital_twin
from tradingplatformpoc.app.app_functions import download_df_as_csv_button
from tradingplatformpoc.market.trade import TradeMetadataKey
from tradingplatformpoc.sql.agent.crud import get_agent_config, get_agent_type
from tradingplatformpoc.sql.bid.crud import db_to_viewable_bid_df_for_agent
from tradingplatformpoc.sql.config.crud import get_all_agents_in_config, get_all_finished_job_config_id_pairs_in_db, \
    get_mock_data_constants
from tradingplatformpoc.sql.extra_cost.crud import db_to_viewable_extra_costs_df_by_agent
from tradingplatformpoc.sql.level.crud import db_to_viewable_level_df_by_agent
from tradingplatformpoc.sql.trade.crud import db_to_viewable_trade_df_by_agent, \
    get_total_grid_fee_paid_on_internal_trades, get_total_tax_paid

TABLE_HEIGHT: int = 300

show_pages_from_config("tradingplatformpoc/app/pages_config/pages.toml")
add_indentation()

ids = get_all_finished_job_config_id_pairs_in_db()
if len(ids) > 0:
    chosen_config_id_to_view = st.selectbox('Choose a configuration to view results for', ids.keys())
    chosen_id_to_view = {'config_id': chosen_config_id_to_view,
                         'job_id': ids[chosen_config_id_to_view]}
    
    agent_specs = get_all_agents_in_config(chosen_id_to_view['config_id'])
    agent_names = [name for name in agent_specs.keys()]
    agent_chosen_guid = st.sidebar.selectbox('Choose agent:', agent_names)
    agent_type = get_agent_type(agent_specs[agent_chosen_guid])
    st.write("Showing results for: " + agent_chosen_guid)

    with st.expander('Bids'):
        bids_df = db_to_viewable_bid_df_for_agent(job_id=chosen_id_to_view['job_id'],
                                                  agent_guid=agent_chosen_guid)
        if bids_df.empty:
            st.dataframe(bids_df, hide_index=True)
        else:
            st.dataframe(bids_df.replace(float('inf'), 'inf'), height=TABLE_HEIGHT)
            download_df_as_csv_button(bids_df, "all_bids_for_agent_" + agent_chosen_guid,
                                      include_index=True)

    with st.expander('Trades'):
        trades_df = db_to_viewable_trade_df_by_agent(job_id=chosen_id_to_view['job_id'],
                                                     agent_guid=agent_chosen_guid)
        if trades_df.empty:
            st.dataframe(trades_df, hide_index=True)
        else:
            st.dataframe(trades_df.replace(float('inf'), 'inf'), height=TABLE_HEIGHT)
            download_df_as_csv_button(trades_df, "all_trades_for_agent_" + agent_chosen_guid,
                                      include_index=True)
            trades_chart = construct_traded_amount_by_agent_chart(agent_chosen_guid, trades_df)
            st.altair_chart(trades_chart, use_container_width=True, theme=None)
            st.write("Click on a variable to highlight it.")

    with st.expander('Extra costs'):
        st.write('A negative cost means that the agent was owed money for the period, rather than owing the '
                 'money to someone else.')
        extra_costs_df = db_to_viewable_extra_costs_df_by_agent(job_id=chosen_id_to_view['job_id'],
                                                                agent_guid=agent_chosen_guid)
        
        if extra_costs_df.empty:
            st.dataframe(extra_costs_df, hide_index=True)
        else:
            st.dataframe(extra_costs_df.replace(float('inf'), 'inf'), height=TABLE_HEIGHT)
            download_df_as_csv_button(extra_costs_df, "extra_costs_for_agent_" + agent_chosen_guid,
                                      include_index=True)
            
    if agent_type == 'BatteryAgent':
        storage_levels_df = db_to_viewable_level_df_by_agent(job_id=chosen_id_to_view['job_id'],
                                                             agent_guid=agent_chosen_guid,
                                                             level_type=TradeMetadataKey.STORAGE_LEVEL.name)
        if not storage_levels_df.empty:
            with st.expander('Charging level over time for ' + agent_chosen_guid + ':'):
                storage_chart = construct_storage_level_chart(storage_levels_df)
                st.altair_chart(storage_chart, use_container_width=True, theme=None)
    
    # Exclude GridAgent
    if agent_type != 'GridAgent':

        total_saved, extra_costs_for_bad_bids = get_savings_vs_only_external_buy(
            job_id=chosen_id_to_view['job_id'],
            agent_guid=agent_chosen_guid)

        st.metric(
            label="Savings from using the local market before taking penalties into account.",
            value="{:,.2f} SEK".format(total_saved),
            help="Amount saved for agent {} by using local market, ".format(agent_chosen_guid)
            + r"as opposed to only using the external grid. "
            r"The value is the sum of savings on buy trades where the buyer pays for "
            r"the quantity before losses:"
            r"$\sum \limits_{\text{buy}}$ quantity $ \cdot$ (retail price $-$ price)"
            r" and savings on sell trades, where the seller is payed for the quantity after losses: "
            r"$\sum \limits_\text{sell}$ (quantity $-$ loss) $\cdot$ (price $-$ wholesale price)"
            r" minus heat cost corrections.")

        st.metric(
            label="Total penalties accrued for bid inaccuracies.",
            value="{:,.2f} SEK".format(extra_costs_for_bad_bids),
            help=r"Agent {} was penalized with a total of {:,.2f} SEK due to inaccurate projections. This brought "
                 r"total savings after penalties to {:,.2f} SEK.".format(agent_chosen_guid, extra_costs_for_bad_bids,
                                                                         total_saved - extra_costs_for_bad_bids))
        if agent_type == 'BatteryAgent':
            battery_agent_total_net_profit = get_total_profit_net(
                job_id=chosen_id_to_view['job_id'],
                agent_guid=agent_chosen_guid)
            st.metric(
                label="Net profit.",
                value="{:,.2f} SEK".format(battery_agent_total_net_profit),
                help=r"What the {} sold minus what it bought.".format(agent_chosen_guid))
            battery_agent_tax_paid = get_total_tax_paid(
                job_id=chosen_id_to_view['job_id'],
                agent_guid=agent_chosen_guid)
            battery_agent_grid_fee_paid = get_total_grid_fee_paid_on_internal_trades(
                job_id=chosen_id_to_view['job_id'],
                agent_guid=agent_chosen_guid)
            st.metric(
                label="Gross profit.",
                value="{:,.2f} SEK".format(
                    battery_agent_total_net_profit + battery_agent_tax_paid + battery_agent_grid_fee_paid),
                help=r"Net profit plus what the {} paid for tax and grid fees.".format(agent_chosen_guid))

    if agent_type in ["BuildingAgent", 'PVAgent']:
        # Any building agent with a StaticDigitalTwin
        with st.expander('Energy production/consumption'):
            agent_config = get_agent_config(agent_specs[agent_chosen_guid])
            st.caption("Click on a variable to highlight it.")
            if agent_type == 'BuildingAgent':
                heat_pump_levels_df = db_to_viewable_level_df_by_agent(
                    job_id=chosen_id_to_view['job_id'],
                    agent_guid=agent_chosen_guid,
                    level_type=TradeMetadataKey.HEAT_PUMP_WORKLOAD.name)
                mock_data_constants = get_mock_data_constants(chosen_id_to_view['config_id'])
                building_digital_twin = reconstruct_building_digital_twin(
                    agent_specs[agent_chosen_guid], mock_data_constants,
                    agent_config['PVArea'], agent_config['PVEfficiency'])
                static_digital_twin_chart = construct_building_with_heat_pump_chart(
<<<<<<< HEAD
                    agent_chosen_guid, building_digital_twin, heat_pump_levels_df)
=======
                    agent_chosen_guid, building_digital_twin, heat_pump_levels_df.reset_index())
                st.caption("Heat consumption here refers to the building agent's heat demand, and does not consider "
                           "the source of the heat. To investigate the effects of running heat pumps, this graph "
                           "should be studied together with the graph displaying resources bought and sold further "
                           "up the page under the *Trades*-expander.")
>>>>>>> f207caaa
            elif agent_type == 'PVAgent':
                pv_digital_twin = reconstruct_pv_digital_twin(agent_config['PVArea'], agent_config['PVEfficiency'])
                static_digital_twin_chart = construct_static_digital_twin_chart(pv_digital_twin, agent_chosen_guid)

            st.altair_chart(static_digital_twin_chart, use_container_width=True, theme=None)

else:
    st.markdown('No results to view yet, set up a configuration in '
                '**Setup simulation** and run it in **Run simulation**.')

st.write(footer.html, unsafe_allow_html=True)<|MERGE_RESOLUTION|>--- conflicted
+++ resolved
@@ -142,15 +142,11 @@
                     agent_specs[agent_chosen_guid], mock_data_constants,
                     agent_config['PVArea'], agent_config['PVEfficiency'])
                 static_digital_twin_chart = construct_building_with_heat_pump_chart(
-<<<<<<< HEAD
                     agent_chosen_guid, building_digital_twin, heat_pump_levels_df)
-=======
-                    agent_chosen_guid, building_digital_twin, heat_pump_levels_df.reset_index())
                 st.caption("Heat consumption here refers to the building agent's heat demand, and does not consider "
                            "the source of the heat. To investigate the effects of running heat pumps, this graph "
                            "should be studied together with the graph displaying resources bought and sold further "
                            "up the page under the *Trades*-expander.")
->>>>>>> f207caaa
             elif agent_type == 'PVAgent':
                 pv_digital_twin = reconstruct_pv_digital_twin(agent_config['PVArea'], agent_config['PVEfficiency'])
                 static_digital_twin_chart = construct_static_digital_twin_chart(pv_digital_twin, agent_chosen_guid)
