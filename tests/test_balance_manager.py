--- conflicted
+++ resolved
@@ -34,16 +34,6 @@
                                            False, 10),
                 NetBidWithAcceptanceStatus(self.some_datetime, Action.SELL, Resource.ELECTRICITY, 10000, retail_price,
                                            "Grid", True, 0)]
-<<<<<<< HEAD
-        trades = [Trade(Action.SELL, Resource.ELECTRICITY, 199, wholesale_price, "Seller", False, Market.LOCAL,
-                        self.some_datetime),
-                  Trade(Action.BUY, Resource.ELECTRICITY, 210, wholesale_price, "Buyer1", False, Market.LOCAL,
-                        self.some_datetime),
-                  Trade(Action.BUY, Resource.ELECTRICITY, 9, wholesale_price, "Buyer2", False, Market.LOCAL,
-                        self.some_datetime),
-                  Trade(Action.SELL, Resource.ELECTRICITY, 20, retail_price, "Grid", True, Market.LOCAL,
-                        self.some_datetime)]
-=======
         trades = [Trade(self.some_datetime, Action.SELL, Resource.ELECTRICITY, 199, wholesale_price, "Seller", False,
                         Market.LOCAL),
                   Trade(self.some_datetime, Action.BUY, Resource.ELECTRICITY, 210, wholesale_price, "Buyer1", False,
@@ -52,7 +42,6 @@
                         Market.LOCAL),
                   Trade(self.some_datetime, Action.SELL, Resource.ELECTRICITY, 20, retail_price, "Grid", True,
                         Market.LOCAL)]
->>>>>>> 50f2fbdf
         costs = calculate_penalty_costs_for_period_and_resource(bids, trades, wholesale_price, wholesale_price)
         self.assertAlmostEqual(0.455, costs["Seller"], places=3)
         self.assertAlmostEqual(9.091, costs["Buyer1"], places=3)
@@ -69,15 +58,9 @@
                                            "Buyer1", False, 200),
                 NetBidWithAcceptanceStatus(self.some_datetime, Action.SELL, Resource.ELECTRICITY, 10000, 1, "Grid",
                                            True, 100)]
-<<<<<<< HEAD
-        trades = [Trade(Action.SELL, Resource.ELECTRICITY, 80, 1, "Seller1", False, Market.LOCAL, self.some_datetime),
-                  Trade(Action.BUY, Resource.ELECTRICITY, 200, 1, "Buyer1", False, Market.LOCAL, self.some_datetime),
-                  Trade(Action.SELL, Resource.ELECTRICITY, 120, 1, "Grid", True, Market.LOCAL, self.some_datetime)]
-=======
         trades = [Trade(self.some_datetime, Action.SELL, Resource.ELECTRICITY, 80, 1, "Seller1", False, Market.LOCAL),
                   Trade(self.some_datetime, Action.BUY, Resource.ELECTRICITY, 200, 1, "Buyer1", False, Market.LOCAL),
                   Trade(self.some_datetime, Action.SELL, Resource.ELECTRICITY, 120, 1, "Grid", True, Market.LOCAL)]
->>>>>>> 50f2fbdf
         costs = calculate_penalty_costs_for_period_and_resource(bids, trades, 1.0, 0.5)
         self.assertEqual(0, len(costs))
 
@@ -97,16 +80,6 @@
                                            "Buyer2", False, 100),
                 NetBidWithAcceptanceStatus(self.some_datetime, Action.SELL, Resource.ELECTRICITY, 10000, retail_price,
                                            "Grid", True, 100)]
-<<<<<<< HEAD
-        trades = [Trade(Action.SELL, Resource.ELECTRICITY, 2000, retail_price, "Seller1", False, Market.LOCAL,
-                        self.some_datetime),
-                  Trade(Action.BUY, Resource.ELECTRICITY, 1800, retail_price, "Buyer1", False, Market.LOCAL,
-                        self.some_datetime),
-                  Trade(Action.BUY, Resource.ELECTRICITY, 100, retail_price, "Buyer2", False, Market.LOCAL,
-                        self.some_datetime),
-                  Trade(Action.BUY, Resource.ELECTRICITY, 100, wholesale_price, "Grid", True, Market.LOCAL,
-                        self.some_datetime)]
-=======
         trades = [Trade(self.some_datetime, Action.SELL, Resource.ELECTRICITY, 2000, retail_price, "Seller1", False,
                         Market.LOCAL),
                   Trade(self.some_datetime, Action.BUY, Resource.ELECTRICITY, 1800, retail_price, "Buyer1", False,
@@ -115,7 +88,6 @@
                         Market.LOCAL),
                   Trade(self.some_datetime, Action.BUY, Resource.ELECTRICITY, 100, wholesale_price, "Grid", True,
                         Market.LOCAL)]
->>>>>>> 50f2fbdf
         # Buyer1 pays 1800*1 = 1800
         # Buyer2 pays 100*1 = 100
         # Grid pays 100*0.5 = 50
