--- conflicted
+++ resolved
@@ -24,13 +24,8 @@
         self.assertEqual(0.56871, self.data_store_entity.get_wholesale_price(datetime(2019, 2, 1, 1, 0, 0)))
 
     def test_get_tornet_household_electricity_consumed(self):
-<<<<<<< HEAD
-        self.assertEqual(206.2577964869327,
+        self.assertEqual(206.25779648693268,
                          self.data_store_entity.tornet_household_elec_cons.loc[datetime(2019, 2, 1, 1, 0, 0)])
-=======
-        self.assertEqual(206.25779648693268, self.data_store_entity.get_tornet_household_electricity_consumed(
-            datetime(2019, 2, 1, 1, 0, 0)))
->>>>>>> 74d1ab06
 
     def test_get_coop_electricity_consumed(self):
         self.assertEqual(130.71967582084125,
