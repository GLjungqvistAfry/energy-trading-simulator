.idea/
.vscode/

# dotenv
.env

# virtualenv
.venv
venv/
ENV/

# Installer logs
pip-log.txt
pip-delete-this-directory.txt

# Unit test / coverage reports
htmlcov/
.tox/
.coverage
.coverage.*
.cache
nosetests.xml
coverage.xml
*.cover
.hypothesis/

# Runtime logs
trading-platform-poc.log
generate-mock-data.log

# Output CSV (quite big)
clearing_prices.csv
bids.csv
trades.csv
extra_costs.csv
<<<<<<< HEAD
bids.csv
=======
>>>>>>> fd9fa540
storages.csv

# Byte-compiled / optimized / DLL files
__pycache__/
*.py[cod]
*$py.class

# C extensions
*.so

# Distribution / packaging
.Python
env/
build/
develop-eggs/
dist/
downloads/
eggs/
.eggs/
lib/
lib64/
parts/
sdist/
var/
wheels/
*.egg-info/
.installed.cfg
*.egg

# Model files
tradingplatformpoc/data/models/*.pickle

# Notebook checkpoints
*/.ipynb_checkpoints/*<|MERGE_RESOLUTION|>--- conflicted
+++ resolved
@@ -33,10 +33,7 @@
 bids.csv
 trades.csv
 extra_costs.csv
-<<<<<<< HEAD
 bids.csv
-=======
->>>>>>> fd9fa540
 storages.csv
 
 # Byte-compiled / optimized / DLL files
